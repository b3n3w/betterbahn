--- conflicted
+++ resolved
@@ -94,11 +94,7 @@
 				<button
 					onClick={handleUrlParsingAndNavigation}
 					disabled={!url.trim()}
-<<<<<<< HEAD
 					className="w-full bg-primary text-white py-3 px-4 rounded-full hover:cursor-pointer hover:bg-primary/80 disabled:opacity-50 disabled:cursor-not-allowed transition-colors text-lg font-semibold"
-=======
-					className="w-full bg-primary text-white py-3 px-4 rounded-full hover:primary focus:outline-none disabled:opacity-50 disabled:cursor-not-allowed transition-colors text-lg font-semibold"
->>>>>>> c4a19e4c
 				>
 					Bessere Verbindung suchen
 				</button>
